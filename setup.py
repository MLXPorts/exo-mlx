--- conflicted
+++ resolved
@@ -33,20 +33,14 @@
 ]
 
 extras_require = {
-<<<<<<< HEAD
-  "formatting": [
-    "yapf==0.40.2",
-  ],
+  "formatting": ["yapf==0.40.2",],
   "apple_silicon": [
     "mlx==0.21.1",
     "mlx-lm==0.20.4",
   ],
-=======
-  "formatting": ["yapf==0.40.2",], "apple_silicon": [
-    "mlx==0.20.0",
-    "mlx-lm==0.19.3",
-  ], "windows": ["pywin32==308",], "nvidia-gpu": ["nvidia-ml-py==12.560.30",], "amd-gpu": ["pyrsmi==0.2.0"]
->>>>>>> 07ceb19f
+  "windows": ["pywin32==308",],
+  "nvidia-gpu": ["nvidia-ml-py==12.560.30",],
+  "amd-gpu": ["pyrsmi==0.2.0"],
 }
 
 # Check if running on macOS with Apple Silicon
