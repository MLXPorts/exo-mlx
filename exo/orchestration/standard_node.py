--- conflicted
+++ resolved
@@ -109,65 +109,36 @@
     request_id: Optional[str] = None,
     inference_state: Optional[dict] = None,
   ):
-<<<<<<< HEAD
     if shard.model_id != 'stable-diffusion-2-1-base':
       if request_id not in self.buffered_token_output:
         self.buffered_token_output[request_id] = ([], False)
-      
-      if request_id not in self.buffered_logits:
-        self.buffered_logits[request_id] = []
-
-      self.buffered_logits[request_id] += [i for i in np.reshape(result, (-1, 1, result.shape[-1]))]
-      intermediate_result = self.buffered_token_output[request_id][0]
-
-      if shard.is_last_layer():
-        result = await self.inference_engine.sample(result)
-    else:
+      is_finished = len(self.buffered_token_output[request_id][0]) >= self.max_generate_tokens
+      if shard.is_last_layer() and not is_finished:
+        token = await self.inference_engine.sample(result)
+        self.buffered_token_output[request_id][0].append(token.item())
+        intermediate_result = self.buffered_token_output[request_id][0]
+        if DEBUG >= 2: print(f"[{request_id}] result size: {result.size}, is finished: {is_finished}, buffered tokens: {len(self.buffered_token_output[request_id][0])}")
+        is_finished = token.item() == self.inference_engine.tokenizer.eos_token_id
+        forward = token.reshape(1, -1)
+      else:
+        forward = result
+    else:
+      await self.inference_engine.ensure_shard(shard)
+      is_finished = inference_state.get('is_finished', False)
       intermediate_result, inference_state = self.handle_stable_diffusion(inference_state, result)
-    
-    await self.inference_engine.ensure_shard(shard)
-    is_finished = inference_state.get('is_finished', False) if inference_state else (result.size == 1 and result.item() == self.inference_engine.tokenizer.eos_token_id) or len(self.buffered_token_output[request_id][0]) >= self.max_generate_tokens
-    
-=======
-    if request_id not in self.buffered_token_output:
-      self.buffered_token_output[request_id] = ([], False)
-    is_finished = len(self.buffered_token_output[request_id][0]) >= self.max_generate_tokens
-    if shard.is_last_layer() and not is_finished:
-      token = await self.inference_engine.sample(result)
-      await self.inference_engine.ensure_shard(shard)
-      self.buffered_token_output[request_id][0].append(token.item())
-      if DEBUG >= 2: print(f"[{request_id}] result size: {result.size}, is finished: {is_finished}, buffered tokens: {len(self.buffered_token_output[request_id][0])}")
-      is_finished = token.item() == self.inference_engine.tokenizer.eos_token_id
-      forward = token.reshape(1, -1)
-      self.trigger_on_token_callbacks(request_id, self.buffered_token_output[request_id][0], is_finished)
-      asyncio.create_task(self.broadcast_result(request_id, self.buffered_token_output[request_id][0], is_finished))
-    else:
       forward = result
->>>>>>> 3034408a
-
-    asyncio.create_task(self.broadcast_result(request_id, intermediate_result, is_finished))  # TODO: this is n^2 communication complexity
-    if shard.model_id != 'stable-diffusion-2-1-base':
-      if result.size == 1:  # we got a new token out
-        self.buffered_token_output[request_id][0].append(result.item())
-        self.trigger_on_token_callbacks(request_id, self.buffered_token_output[request_id][0], is_finished)
-    else:
+    if shard.is_last_layer():
+      asyncio.create_task(self.broadcast_result(request_id, intermediate_result, is_finished))
       self.trigger_on_token_callbacks(request_id, intermediate_result, is_finished)
-
-    if DEBUG >= 2: print(f"[{request_id}] result size: {result.size}, is finished: {is_finished}, buffered tokens: {len(intermediate_result)}")
     if is_finished:
       if shard.model_id != 'stable-diffusion-2-1-base':
           self.buffered_token_output[request_id] = (self.buffered_token_output[request_id][0], True)
-    else:
-<<<<<<< HEAD
-      asyncio.create_task(self.forward_to_next_shard(shard, result, request_id, inference_state))
-
-    return np.array(intermediate_result) if len(intermediate_result) > 0 else None
-=======
-      asyncio.create_task(self.forward_tensor(shard, forward, request_id, self.get_partition_index(offset = 1)))
-
-    return np.array(self.buffered_token_output[request_id][0])
->>>>>>> 3034408a
-
+          intermediate_result = self.buffered_token_output[request_id][0]
+    else:
+      asyncio.create_task(self.forward_tensor(shard, forward, request_id, self.get_partition_index(offset = 1), inference_state))
+
+    return np.array(intermediate_result)
+  
   async def process_prompt(
     self,
     base_shard: Shard,
@@ -222,13 +193,8 @@
       resp = await self.forward_prompt(shard, prompt, request_id, 0)
       return None
     else:
-<<<<<<< HEAD
       result,inference_state = await self.inference_engine.infer_prompt(request_id, shard, prompt, inference_state)
-      ret = await self.process_result(shard, result, request_id, inference_state) 
-=======
-      result = await self.inference_engine.infer_prompt(request_id, shard, prompt)
-      ret = await self.process_inference_result(shard, result, request_id) 
->>>>>>> 3034408a
+      ret = await self.process_inference_result(shard, result, request_id, inference_state) 
       return result
 
   async def process_tensor(
@@ -288,13 +254,8 @@
 
     if DEBUG >= 1: print(f"[{request_id}] process_tensor: {tensor.size=} {tensor.shape=}")
     try:
-<<<<<<< HEAD
       result, inference_state = await self.inference_engine.infer_tensor(request_id, shard, tensor, inference_state)
-      ret = await self.process_result(shard, result, request_id, inference_state) 
-=======
-      result = await self.inference_engine.infer_tensor(request_id, shard, tensor)
-      ret = await self.process_inference_result(shard, result, request_id) 
->>>>>>> 3034408a
+      ret = await self.process_inference_result(shard, result, request_id, inference_state) 
       return ret
     except Exception as e:
       print(f"Error processing tensor for shard {shard}: {e}")
@@ -306,35 +267,6 @@
     base_shard: Shard,
     prompt: str,
     request_id: str,
-<<<<<<< HEAD
-    inference_state: Optional[dict] = None,
-  ) -> None:
-    if not self.partitioning_strategy:
-      if DEBUG >= 1: print("No partitioning strategy found. Skipping forward.")
-      return
-
-    next_partition_index = self.get_partition_index(offset = 1)
-    if DEBUG >= 1: print(f"Next partition index: {next_partition_index}")
-    if next_partition_index is not None:
-      target_id = self.partitioning_strategy.partition(self.topology)[next_partition_index].node_id
-      next_shard = self.get_current_shard(base_shard, next_partition_index)
-      if DEBUG >= 2: print(f"Computed next from: {base_shard} {next_partition_index}, {self.topology}. Next shard: {next_shard}")
-      is_tensor = isinstance(tensor_or_prompt, np.ndarray)
-      if target_id == self.id:
-        if is_tensor:
-          await self.process_tensor(next_shard, tensor_or_prompt, request_id, inference_state)
-        else:
-          await self.process_prompt(next_shard, tensor_or_prompt, request_id, inference_state)
-      else:
-        target_peer = next((p for p in self.peers if p.id() == target_id), None)
-        if not target_peer:
-          raise ValueError(f"Peer for {next_partition_index} not found")
-        if is_tensor:
-          if DEBUG >= 1: print(f"Sending tensor to {target_peer.id()}: {tensor_or_prompt}")
-          await target_peer.send_tensor(next_shard, tensor_or_prompt, inference_state, request_id=request_id)
-        else:
-          await target_peer.send_prompt(next_shard, tensor_or_prompt, request_id=request_id)
-=======
     target_index: int,
   ) -> None:
     if DEBUG >= 1: print(f"target partition index: {target_index}")
@@ -356,20 +288,20 @@
     tensor: np.ndarray,
     request_id: str,
     target_index: int,
+    inference_state: Optional[dict] = None,
   ) -> None:
     if DEBUG >= 1: print(f"target partition index: {target_index}")
     target_id = self.partitioning_strategy.partition(self.topology)[target_index].node_id
     next_shard = self.get_current_shard(base_shard, target_index)
     if DEBUG >= 2: print(f"Computed target from: {base_shard} {target_index}, {self.topology}. target shard: {next_shard}")
     if target_id == self.id:
-      await self.process_tensor(next_shard, tensor, request_id)
+      await self.process_tensor(next_shard, tensor, request_id, inference_state)
     else:
       target_peer = next((p for p in self.peers if p.id() == target_id), None)
       if not target_peer:
         raise ValueError(f"Peer for {target_index} not found")
       if DEBUG >= 1: print(f"Sending tensor to {target_peer.id()}: {tensor}")
-      await target_peer.send_tensor(next_shard, tensor, request_id=request_id)
->>>>>>> 3034408a
+      await target_peer.send_tensor(next_shard, tensor, request_id=request_id, inference_state=inference_state)
 
   def get_partition_index(self, offset: int = 0):
     if not self.partitioning_strategy:
